#!/usr/bin/env python3
# This is a modified version of timm's training script
# Modifications include but are not limited to:
#    Improved wandb support
#    Swin-style per-iteration LR scheduler as opposed to the timm default per-epoch
#    FLOP and param counter
#    Toggle for evaluation
""" ImageNet Training Script

This is intended to be a lean and easily modifiable ImageNet training script that reproduces ImageNet
training results with some of the latest networks and training techniques. It favours canonical PyTorch
and standard Python style over trying to be able to 'do it all.' That said, it offers quite a few speed
and training result improvements over the usual PyTorch example scripts. Repurpose as you see fit.

This script was started from an early version of the PyTorch ImageNet example
(https://github.com/pytorch/examples/tree/master/imagenet)

NVIDIA CUDA specific speedups adopted from NVIDIA Apex examples
(https://github.com/NVIDIA/apex/tree/master/examples/imagenet)

Hacked together by / Copyright 2020 Ross Wightman (https://github.com/rwightman)
"""
import argparse
import time
import os
import logging
from collections import OrderedDict
from contextlib import suppress
from datetime import datetime

import torch
import torch.nn as nn
import torchvision.utils
from torch.nn.parallel import DistributedDataParallel as NativeDDP

<<<<<<< HEAD
from timm.data import create_dataset, create_loader, resolve_data_config, Mixup, FastCollateMixup, AugMixDataset
from timm.models import create_model, safe_model_name, resume_checkpoint, load_checkpoint,\
    model_parameters
=======
from timm.data import (
    create_dataset,
    create_loader,
    resolve_data_config,
    Mixup,
    FastCollateMixup,
    AugMixDataset,
)
from timm.models import (
    create_model,
    safe_model_name,
    resume_checkpoint,
    load_checkpoint,
    model_parameters,
)
>>>>>>> d433f39b
from timm.layers import convert_splitbn_model
from timm.utils import *
from timm.loss import *
from timm.optim import create_optimizer_v2, optimizer_kwargs
from timm.scheduler import *
from timm.utils import ApexScaler, NativeScaler

from nat import *
from wintome_nat import *
from wintome_dinats import *
from smooth_wintome_dinats import *
from wintome_dinats_no_rpb import *
from dinat import *
from nats import *
from dinats import *
from dinats_no_rpb import *
from isotropic import *
from extras import get_gflops, get_mparams

import yaml
import builtins as __builtin__

builtin_print = __builtin__.print
import csv

try:
    from apex import amp
    from apex.parallel import DistributedDataParallel as ApexDDP
    from apex.parallel import convert_syncbn_model

    has_apex = True
except ImportError:
    has_apex = False

has_native_amp = False
try:
    if getattr(torch.cuda.amp, "autocast") is not None:
        has_native_amp = True
except AttributeError:
    pass

try:
    import wandb

    has_wandb = True
except ImportError:
    has_wandb = False

torch.backends.cudnn.benchmark = True
# _logger = logging.getLogger('train')


def get_args_from_yaml(parser, yaml_file):
    with open(yaml_file, "r") as f:
        cfg = yaml.safe_load(f)
        parser.set_defaults(**cfg)
    return parser


def get_args_parser(parents=[], read_config=False):
    if read_config:
        # The first arg parser parses out only the --config argument, this argument is used to
        # load a yaml file containing key-values that override the defaults for the main parser below
        config_parser = parser = argparse.ArgumentParser(
            description="Training Config", add_help=False
        )
        parser.add_argument(
            "-c",
            "--config",
            default="",
            type=str,
            metavar="FILE",
            help="YAML config file specifying default arguments",
        )
    parser = argparse.ArgumentParser("NAT training script", parents=parents)

    # Dataset / Model parameters
    parser.add_argument("data_dir", metavar="DIR", help="path to dataset")
    parser.add_argument(
        "--dataset",
        "-d",
        metavar="NAME",
        default="",
        help="dataset type (default: ImageFolder/ImageTar if empty)",
    )
    parser.add_argument(
        "--train-split",
        metavar="NAME",
        default="train",
        help="dataset train split (default: train)",
    )
    parser.add_argument(
        "--val-split",
        metavar="NAME",
        default="validation",
        help="dataset validation split (default: validation)",
    )
    parser.add_argument(
        "--dataset-download",
        action="store_true",
        default=False,
        help="Allow download of dataset for torch/ and tfds/ datasets that support it.",
    )
    parser.add_argument(
        "--class-map",
        default="",
        type=str,
        metavar="FILENAME",
        help='path to class to idx mapping file (default: "")',
    )

    # Model parameters
    parser.add_argument(
        "--model",
        default="nat_tiny",
        type=str,
        metavar="MODEL",
        help='Name of model to train (default: "nat_tiny"',
    )
    parser.add_argument(
        "--pretrained",
        action="store_true",
        default=False,
        help="Start with pretrained version of specified network (if avail)",
    )
    parser.add_argument(
        "--initial-checkpoint",
        default="",
        type=str,
        metavar="PATH",
        help="Initialize model from this checkpoint (default: none)",
    )
    parser.add_argument(
        "--resume",
        default="",
        type=str,
        metavar="PATH",
        help="Resume full model and optimizer state from checkpoint (default: none)",
    )
    parser.add_argument(
        "--no-resume-opt",
        action="store_true",
        default=False,
        help="prevent resume of optimizer state when resuming model",
    )
    parser.add_argument(
        "--num-classes",
        type=int,
        default=None,
        metavar="N",
        help="number of label classes (Model default if None)",
    )
    parser.add_argument(
        "--gp",
        default=None,
        type=str,
        metavar="POOL",
        help="Global pool type, one of (fast, avg, max, avgmax, avgmaxc). Model default if None.",
    )
    parser.add_argument(
        "--img-size",
        type=int,
        default=224,
        metavar="N",
        help="Image patch size (default: None => model default)",
    )
    parser.add_argument(
        "--input-size",
        default=None,
        nargs=3,
        type=int,
        metavar="N N N",
        help="Input all image dimensions (d h w, e.g. --input-size 3 224 224), uses model default if empty",
    )
    parser.add_argument(
        "--crop-pct",
        default=0.875,
        type=float,
        metavar="N",
        help="Input image center crop percent (for validation only)",
    )
    parser.add_argument(
        "--mean",
        type=float,
        nargs="+",
        default=None,
        metavar="MEAN",
        help="Override mean pixel value of dataset",
    )
    parser.add_argument(
        "--std",
        type=float,
        nargs="+",
        default=None,
        metavar="STD",
        help="Override std deviation of of dataset",
    )
    parser.add_argument(
        "--interpolation",
        default="",
        type=str,
        metavar="NAME",
        help="Image resize interpolation type (overrides model)",
    )
    parser.add_argument(
        "-b",
        "--batch-size",
        type=int,
        default=128,
        metavar="N",
        help="input batch size for training (default: 128)",
    )
    parser.add_argument(
        "-vb",
        "--validation-batch-size",
        type=int,
        default=None,
        metavar="N",
        help="validation batch size override (default: None)",
    )
    parser.add_argument(
        "--disable-eval",
        action="store_true",
        default=False,
        help="Disables evaluation in every epoch.",
    )

    # Optimizer parameters
    parser.add_argument(
        "--opt",
        default="adamw",
        type=str,
        metavar="OPTIMIZER",
        help='Optimizer (default: "adamw"',
    )
    parser.add_argument(
        "--opt-eps",
        default=1e-8,
        type=float,
        metavar="EPSILON",
        help="Optimizer Epsilon (default: 1e-8, use opt default)",
    )
    parser.add_argument(
        "--opt-betas",
        default=[0.9, 0.999],
        type=float,
        nargs="+",
        metavar="BETA",
        help="Optimizer Betas (default: [0.9, 0.999], use opt default)",
    )
    parser.add_argument(
        "--momentum",
        type=float,
        default=0.9,
        metavar="M",
        help="Optimizer momentum (default: 0.9)",
    )
    parser.add_argument(
        "--weight-decay", type=float, default=0.05, help="weight decay (default: 0.05)"
    )
    parser.add_argument(
        "--clip-grad",
        type=float,
        default=5.0,
        metavar="NORM",
        help="Clip gradient norm (default: 5.0)",
    )
    parser.add_argument(
        "--clip-mode",
        type=str,
        default="norm",
        help='Gradient clipping mode. One of ("norm", "value", "agc")',
    )

    # Learning rate schedule parameters
    parser.add_argument(
        "--sched",
        default="cosine",
        type=str,
        metavar="SCHEDULER",
        help='LR scheduler (default: "step"',
    )
    parser.add_argument(
        "--sched-epochwise",
        action="store_true",
        default=False,
        help="Apply scheduler epochwise as opposed to iterwise.",
    )
    parser.add_argument(
        "--lr",
        type=float,
        default=1e-3,
        metavar="LR",
        help="learning rate (default: 1e-3)",
    )
    parser.add_argument(
        "--lr-noise",
        type=float,
        nargs="+",
        default=None,
        metavar="pct, pct",
        help="learning rate noise on/off epoch percentages",
    )
    parser.add_argument(
        "--lr-noise-pct",
        type=float,
        default=0.67,
        metavar="PERCENT",
        help="learning rate noise limit percent (default: 0.67)",
    )
    parser.add_argument(
        "--lr-noise-std",
        type=float,
        default=1.0,
        metavar="STDDEV",
        help="learning rate noise std-dev (default: 1.0)",
    )
    parser.add_argument(
        "--lr-cycle-mul",
        type=float,
        default=1.0,
        metavar="MULT",
        help="learning rate cycle len multiplier (default: 1.0)",
    )
    parser.add_argument(
        "--lr-cycle-decay",
        type=float,
        default=1.0,
        metavar="MULT",
        help="amount to decay each learning rate cycle (default: 1.0)",
    )
    parser.add_argument(
        "--lr-cycle-limit",
        type=int,
        default=1,
        metavar="N",
        help="learning rate cycle limit, cycles enabled if > 1",
    )
    parser.add_argument(
        "--lr-k-decay",
        type=float,
        default=1.0,
        help="learning rate k-decay for cosine/poly (default: 1.0)",
    )
    parser.add_argument(
        "--warmup-lr",
        type=float,
        default=0.000001,
        metavar="LR",
        help="warmup learning rate (default: 0.000001)",
    )
    parser.add_argument(
        "--min-lr",
        type=float,
        default=5e-6,
        metavar="LR",
        help="lower lr bound for cyclic schedulers that hit 0 (5e-6)",
    )
    parser.add_argument(
        "--epochs",
        type=int,
        default=300,
        metavar="N",
        help="number of epochs to train (default: 300)",
    )
    parser.add_argument(
        "--epoch-repeats",
        type=float,
        default=0.0,
        metavar="N",
        help="epoch repeat multiplier (number of times to repeat dataset epoch per train epoch).",
    )
    parser.add_argument(
        "--start-epoch",
        default=None,
        type=int,
        metavar="N",
        help="manual epoch number (useful on restarts)",
    )
    parser.add_argument(
        "--decay-epochs",
        type=float,
        default=100,
        metavar="N",
        help="epoch interval to decay LR",
    )
    parser.add_argument(
        "--warmup-epochs",
        type=int,
        default=20,
        metavar="N",
        help="epochs to warmup LR, if scheduler supports",
    )
    parser.add_argument(
        "--cooldown-epochs",
        type=int,
        default=0,
        metavar="N",
        help="epochs to cooldown LR at min_lr, after cyclic schedule ends",
    )
    parser.add_argument(
        "--patience-epochs",
        type=int,
        default=10,
        metavar="N",
        help="patience epochs for Plateau LR scheduler (default: 10",
    )
    parser.add_argument(
        "--decay-rate",
        "--dr",
        type=float,
        default=0.1,
        metavar="RATE",
        help="LR decay rate (default: 0.1)",
    )

    # Augmentation & regularization parameters
    parser.add_argument(
        "--no-aug",
        action="store_true",
        default=False,
        help="Disable all training augmentation, override other train aug args",
    )
    parser.add_argument(
        "--scale",
        type=float,
        nargs="+",
        default=[0.08, 1.0],
        metavar="PCT",
        help="Random resize scale (default: 0.08 1.0)",
    )
    parser.add_argument(
        "--ratio",
        type=float,
        nargs="+",
        default=[3.0 / 4.0, 4.0 / 3.0],
        metavar="RATIO",
        help="Random resize aspect ratio (default: 0.75 1.33)",
    )
    parser.add_argument(
        "--hflip",
        type=float,
        default=0.5,
        help="Horizontal flip training aug probability",
    )
    parser.add_argument(
        "--vflip",
        type=float,
        default=0.0,
        help="Vertical flip training aug probability",
    )
    parser.add_argument(
        "--color-jitter",
        type=float,
        default=0.4,
        metavar="PCT",
        help="Color jitter factor (default: 0.4)",
    )
    parser.add_argument(
        "--aa",
        type=str,
        default="rand-m9-mstd0.5-inc1",
        metavar="NAME",
        help='Use AutoAugment policy. "v0" or "original". (default: rand-m9-mstd0.5-inc1)',
    ),
    parser.add_argument(
        "--aug-repeats",
        type=int,
        default=0,
        help="Number of augmentation repetitions (distributed training only) (default: 0)",
    )
    parser.add_argument(
        "--aug-splits",
        type=int,
        default=0,
        help="Number of augmentation splits (default: 0, valid: 0 or >=2)",
    )
    parser.add_argument(
        "--jsd-loss",
        action="store_true",
        default=False,
        help="Enable Jensen-Shannon Divergence + CE loss. Use with `--aug-splits`.",
    )
    parser.add_argument(
        "--bce-loss",
        action="store_true",
        default=False,
        help="Enable BCE loss w/ Mixup/CutMix use.",
    )
    parser.add_argument(
        "--bce-target-thresh",
        type=float,
        default=None,
        help="Threshold for binarizing softened BCE targets (default: None, disabled)",
    )
    parser.add_argument(
        "--reprob",
        type=float,
        default=0.25,
        metavar="PCT",
        help="Random erase prob (default: 0.25)",
    )
    parser.add_argument(
        "--remode",
        type=str,
        default="pixel",
        help='Random erase mode (default: "pixel")',
    )
    parser.add_argument(
        "--recount", type=int, default=1, help="Random erase count (default: 1)"
    )
    parser.add_argument(
        "--resplit",
        action="store_true",
        default=False,
        help="Do not random erase first (clean) augmentation split",
    )
    parser.add_argument(
        "--mixup",
        type=float,
        default=0.8,
        help="mixup alpha, mixup enabled if > 0. (default: 0.8)",
    )
    parser.add_argument(
        "--cutmix",
        type=float,
        default=1.0,
        help="cutmix alpha, cutmix enabled if > 0. (default: 1.0)",
    )
    parser.add_argument(
        "--cutmix-minmax",
        type=float,
        nargs="+",
        default=None,
        help="cutmix min/max ratio, overrides alpha and enables cutmix if set (default: None)",
    )
    parser.add_argument(
        "--mixup-prob",
        type=float,
        default=1.0,
        help="Probability of performing mixup or cutmix when either/both is enabled",
    )
    parser.add_argument(
        "--mixup-switch-prob",
        type=float,
        default=0.5,
        help="Probability of switching to cutmix when both mixup and cutmix enabled",
    )
    parser.add_argument(
        "--mixup-mode",
        type=str,
        default="batch",
        help='How to apply mixup/cutmix params. Per "batch", "pair", or "elem"',
    )
    parser.add_argument(
        "--mixup-off-epoch",
        default=0,
        type=int,
        metavar="N",
        help="Turn off mixup after this epoch, disabled if 0 (default: 0)",
    )
    parser.add_argument(
        "--smoothing", type=float, default=0.1, help="Label smoothing (default: 0.1)"
    )
    parser.add_argument(
        "--train-interpolation",
        type=str,
        default="random",
        help='Training interpolation (random, bilinear, bicubic default: "random")',
    )
    parser.add_argument(
        "--drop",
        type=float,
        default=0.0,
        metavar="PCT",
        help="Dropout rate (default: 0.)",
    )
    parser.add_argument(
        "--drop-connect",
        type=float,
        default=None,
        metavar="PCT",
        help="Drop connect rate, DEPRECATED, use drop-path (default: None)",
    )
    parser.add_argument(
        "--drop-block",
        type=float,
        default=None,
        metavar="PCT",
        help="Drop block rate (default: None)",
    )

    # Batch norm parameters (only works with gen_efficientnet based models currently)
    parser.add_argument(
        "--bn-tf",
        action="store_true",
        default=False,
        help="Use Tensorflow BatchNorm defaults for models that support it (default: False)",
    )
    parser.add_argument(
        "--bn-momentum",
        type=float,
        default=None,
        help="BatchNorm momentum override (if not None)",
    )
    parser.add_argument(
        "--bn-eps",
        type=float,
        default=None,
        help="BatchNorm epsilon override (if not None)",
    )
    parser.add_argument(
        "--sync-bn",
        action="store_true",
        help="Enable NVIDIA Apex or Torch synchronized BatchNorm.",
    )
    parser.add_argument(
        "--dist-bn",
        type=str,
        default="reduce",
        help='Distribute BatchNorm stats between nodes after each epoch ("broadcast", "reduce", or "")',
    )
    parser.add_argument(
        "--split-bn",
        action="store_true",
        help="Enable separate BN layers per augmentation split.",
    )

    # Model Exponential Moving Average
    parser.add_argument(
        "--model-ema",
        action="store_true",
        default=False,
        help="Enable tracking moving average of model weights",
    )
    parser.add_argument(
        "--model-ema-force-cpu",
        action="store_true",
        default=False,
        help="Force ema to be tracked on CPU, rank=0 node only. Disables EMA validation.",
    )
    parser.add_argument(
        "--model-ema-decay",
        type=float,
        default=0.9998,
        help="decay factor for model weights moving average (default: 0.9998)",
    )

    # Misc
    parser.add_argument(
        "--seed", type=int, default=42, metavar="S", help="random seed (default: 42)"
    )
    parser.add_argument(
        "--worker-seeding",
        type=str,
        default="all",
        help="worker seed mode (default: all)",
    )
    parser.add_argument(
        "--log-interval",
        type=int,
        default=50,
        metavar="N",
        help="how many batches to wait before logging training status",
    )
    parser.add_argument(
        "--recovery-interval",
        type=int,
        default=0,
        metavar="N",
        help="how many batches to wait before writing recovery checkpoint",
    )
    parser.add_argument(
        "--checkpoint-hist",
        type=int,
        default=4,
        metavar="N",
        help="number of checkpoints to keep (default: 10)",
    )
    parser.add_argument(
        "-j",
        "--workers",
        type=int,
        default=8,
        metavar="N",
        help="how many training processes to use (default: 8)",
    )
    parser.add_argument(
        "--save-images",
        action="store_true",
        default=False,
        help="save images of input bathes every log interval for debugging",
    )
    parser.add_argument(
        "--amp",
        action="store_true",
        default=False,
        help="use NVIDIA Apex AMP or Native AMP for mixed precision training",
    )
    parser.add_argument(
        "--apex-amp",
        action="store_true",
        default=False,
        help="Use NVIDIA Apex AMP mixed precision",
    )
    parser.add_argument(
        "--native-amp",
        action="store_true",
        default=False,
        help="Use Native Torch AMP mixed precision",
    )
    parser.add_argument(
        "--no-ddp-bb",
        action="store_true",
        default=False,
        help="Force broadcast buffers for native DDP to off.",
    )
    parser.add_argument(
        "--channels-last",
        action="store_true",
        default=False,
        help="Use channels_last memory layout",
    )
    parser.add_argument(
        "--pin-mem",
        action="store_true",
        default=False,
        help="Pin CPU memory in DataLoader for more efficient (sometimes) transfer to GPU.",
    )
    parser.add_argument(
        "--no-prefetcher",
        action="store_true",
        default=False,
        help="disable fast prefetcher",
    )
    parser.add_argument(
        "--output",
        default="",
        type=str,
        metavar="PATH",
        help="path to output folder (default: none, current dir)",
    )
    parser.add_argument(
        "--experiment",
        default="",
        type=str,
        metavar="NAME",
        help="name of train experiment, name of sub-folder for output",
    )
    parser.add_argument(
        "--project", default="", type=str, metavar="NAME", help="project name"
    )
    parser.add_argument(
        "--eval-metric",
        default="top1",
        type=str,
        metavar="EVAL_METRIC",
        help='Best metric (default: "top1"',
    )
    parser.add_argument(
        "--tta",
        type=int,
        default=0,
        metavar="N",
        help="Test/inference time augmentation (oversampling) factor. 0=None (default: 0)",
    )
    parser.add_argument("--local-rank", default=2, type=int)
    parser.add_argument(
        "--use-multi-epochs-loader",
        action="store_true",
        default=False,
        help="use the multi-epochs-loader to save time at the beginning of every epoch",
    )
    parser.add_argument(
        "--torchscript",
        dest="torchscript",
        action="store_true",
        help="convert model torchscript for inference",
    )
    parser.add_argument(
        "--log-wandb",
        action="store_true",
        default=False,
        help="log training and validation metrics to wandb",
    )

    # distributed training parameters
    parser.add_argument(
        "--world-size", default=1, type=int, help="number of distributed processes"
    )
    parser.add_argument(
        "--dist-url", default="env://", help="url used to set up distributed training"
    )
    if read_config:
        return parser, config_parser
    return parser


def _parse_args(read_config=False):
    setup_default_logging()
    parser = get_args_parser(read_config=read_config)
    if not read_config:
        return parser.parse_args(), parser
    parser, config_parser = parser
    # Do we have a config file to parse?
    args_config, remaining = config_parser.parse_known_args()
    if args_config.config and os.path.isfile(args_config.config):
        with open(args_config.config, "r") as f:
            cfg = yaml.safe_load(f)
            parser.set_defaults(**cfg)
    else:
        builtin_print("NO CONFIG FILE FOUND, using defaults!")

    # The main arg parser parses the rest of the args, the usual
    # defaults will have been overridden if config file specified.
    args = parser.parse_args(remaining)

    return args, parser


def main(args):
    args.prefetcher = not args.no_prefetcher
    args.distributed = False
    if "WORLD_SIZE" in os.environ:
        args.distributed = int(os.environ["WORLD_SIZE"]) > 1
    args.device = "cuda:0"
    args.world_size = 1
    args.rank = 0  # global rank

    if args.distributed:
        args.device = "cuda:%d" % args.local_rank
        torch.cuda.set_device(args.local_rank)
        torch.distributed.init_process_group(backend="nccl", init_method=args.dist_url)
        args.world_size = torch.distributed.get_world_size()
        args.rank = torch.distributed.get_rank()
        builtin_print(
            "Training in distributed mode with multiple processes, 1 GPU per process. Process %d, total %d."
            % (args.rank, args.world_size)
        )
    else:
        builtin_print("Training with a single process on 1 GPUs.")
    assert args.rank >= 0

    # resolve AMP arguments based on PyTorch / Apex availability
    use_amp = None
    if args.amp:
        # `--amp` chooses native amp before apex (APEX ver not actively maintained)
        if has_native_amp:
            args.native_amp = True
        elif has_apex:
            args.apex_amp = True
    if args.apex_amp and has_apex:
        use_amp = "apex"
    elif args.native_amp and has_native_amp:
        use_amp = "native"
    elif args.apex_amp or args.native_amp:
        builtin_print(
            "Neither APEX or native Torch AMP is available, using float32. "
            "Install NVIDA apex or upgrade to PyTorch 1.6"
        )

    random_seed(args.seed, args.rank)

    model = create_model(
        args.model,
        pretrained=args.pretrained,
        num_classes=args.num_classes,
        # drop_rate=args.drop,
        # drop_connect_rate=args.drop_connect,  # DEPRECATED, use drop_path
        # drop_path_rate=args.drop_path,
        # drop_block_rate=args.drop_block,
        global_pool=args.gp,
        bn_tf=args.bn_tf,
        bn_momentum=args.bn_momentum,
        bn_eps=args.bn_eps,
        scriptable=args.torchscript,
        checkpoint_path=args.initial_checkpoint,
    )
    if args.num_classes is None:
        assert hasattr(
            model, "num_classes"
        ), "Model must have `num_classes` attr if not set on cmd line/config."
        args.num_classes = (
            model.num_classes
        )  # FIXME handle model default vs config num_classes more elegantly

    model.cuda()

    if args.local_rank == 0 and not args.torchscript:
        with torch.cuda.device(args.local_rank):
            args.gmacs = get_gflops(model, img_size=args.img_size, device="cuda")
            args.mparams = get_mparams(model)

        builtin_print(f"Model {safe_model_name(args.model)} created.")
        builtin_print(f"{args.mparams:.3f}M Params and {args.gmacs:.3f}GFLOPs")

    data_config = resolve_data_config(
        vars(args), model=model, verbose=args.local_rank == 0
    )

    # setup augmentation batch splits for contrastive loss or split bn
    num_aug_splits = 0
    if args.aug_splits > 0:
        assert args.aug_splits > 1, "A split of 1 makes no sense"
        num_aug_splits = args.aug_splits

    # enable split bn (separate bn stats per batch-portion)
    if args.split_bn:
        assert num_aug_splits > 1 or args.resplit
        model = convert_splitbn_model(model, max(num_aug_splits, 2))

    # move model to GPU, enable channels last layout if set
    model.cuda()
    if args.channels_last:
        model = model.to(memory_format=torch.channels_last)

    # setup synchronized BatchNorm for distributed training
    if args.distributed and args.sync_bn:
        assert not args.split_bn
        if has_apex and use_amp == "apex":
            # Apex SyncBN preferred unless native amp is activated
            model = convert_syncbn_model(model)
        else:
            model = torch.nn.SyncBatchNorm.convert_sync_batchnorm(model)
        if args.local_rank == 0:
            builtin_print(
                "Converted model to use Synchronized BatchNorm. WARNING: You may have issues if using "
                "zero initialized BN layers (enabled by default for ResNets) while sync-bn enabled."
            )

    if args.torchscript:
        assert not use_amp == "apex", "Cannot use APEX AMP with torchscripted model"
        assert not args.sync_bn, "Cannot use SyncBatchNorm with torchscripted model"
        model = torch.jit.script(model)

    optimizer = create_optimizer_v2(model, **optimizer_kwargs(cfg=args))

    # setup automatic mixed-precision (AMP) loss scaling and op casting
    amp_autocast = suppress  # do nothing
    loss_scaler = None
    if use_amp == "apex":
        model, optimizer = amp.initialize(model, optimizer, opt_level="O1")
        loss_scaler = ApexScaler()
        if args.local_rank == 0:
            builtin_print("Using NVIDIA APEX AMP. Training in mixed precision.")
    elif use_amp == "native":
        amp_autocast = torch.cuda.amp.autocast
        loss_scaler = NativeScaler()
        if args.local_rank == 0:
            builtin_print("Using native Torch AMP. Training in mixed precision.")
    else:
        if args.local_rank == 0:
            builtin_print("AMP not enabled. Training in float32.")

    # optionally resume from a checkpoint
    resume_epoch = None
    if args.resume:
        resume_epoch = resume_checkpoint(
            model,
            args.resume,
            optimizer=None if args.no_resume_opt else optimizer,
            loss_scaler=None if args.no_resume_opt else loss_scaler,
            log_info=args.local_rank == 0,
        )

    # setup exponential moving average of model weights, SWA could be used here too
    model_ema = None
    if args.model_ema:
        # Important to create EMA model after cuda(), DP wrapper, and AMP but before SyncBN and DDP wrapper
        model_ema = ModelEmaV2(
            model,
            decay=args.model_ema_decay,
            device="cpu" if args.model_ema_force_cpu else None,
        )
        if args.resume:
            load_checkpoint(model_ema.module, args.resume, use_ema=True)

    # setup distributed training
    if args.distributed:
        if has_apex and use_amp == "apex":
            # Apex DDP preferred unless native amp is activated
            if args.local_rank == 0:
                builtin_print("Using NVIDIA APEX DistributedDataParallel.")
            model = ApexDDP(model, delay_allreduce=True)
        else:
            if args.local_rank == 0:
                builtin_print("Using native Torch DistributedDataParallel.")
            model = NativeDDP(
                model,
                device_ids=[args.local_rank],
                broadcast_buffers=not args.no_ddp_bb,
            )
        # NOTE: EMA model does not need to be wrapped by DDP

    # create the train and eval datasets
    # print(args.class_map)
    dataset_train = create_dataset(
        args.dataset,
        root=args.data_dir,
        split=args.train_split,
        is_training=True,
        class_map=args.class_map,
        download=args.dataset_download,
        batch_size=args.batch_size,
        repeats=args.epoch_repeats,
    )
    # print(dir(dataset_train))

    dataset_eval = None
    if not args.disable_eval:
        dataset_eval = create_dataset(
            args.dataset,
            root=args.data_dir,
            split=args.val_split,
            is_training=False,
            class_map=args.class_map,
            download=args.dataset_download,
            batch_size=args.batch_size,
        )
    # from collections import defaultdict
    # labels = defaultdict(lambda: 0)
    # for _, label in dataset_train:
    #     labels[label] += 1
    # print(labels)

    # labels = defaultdict(lambda: 0)
    # for _, label in dataset_eval:
    #     labels[label] += 1
    # print(labels)
    # raise ValueError()
    # setup learning rate schedule and starting epoch
    # print(model)
    lr_scheduler, num_epochs = create_scheduler(args, optimizer, len(dataset_train))
    start_epoch = 0
    if args.start_epoch is not None:
        # a specified start_epoch will always override the resume epoch
        start_epoch = args.start_epoch
    elif resume_epoch is not None:
        start_epoch = resume_epoch
    if lr_scheduler is not None and start_epoch > 0:
        lr_scheduler.step(start_epoch)

    if args.local_rank == 0:
        builtin_print("Scheduled epochs: {}".format(num_epochs))

    # setup mixup / cutmix
    collate_fn = None
    mixup_fn = None
    mixup_active = args.mixup > 0 or args.cutmix > 0.0 or args.cutmix_minmax is not None
    if mixup_active:
        mixup_args = dict(
            mixup_alpha=args.mixup,
            cutmix_alpha=args.cutmix,
            cutmix_minmax=args.cutmix_minmax,
            prob=args.mixup_prob,
            switch_prob=args.mixup_switch_prob,
            mode=args.mixup_mode,
            label_smoothing=args.smoothing,
            num_classes=args.num_classes,
        )
        if args.prefetcher:
            assert (
                not num_aug_splits
            )  # collate conflict (need to support deinterleaving in collate mixup)
            collate_fn = FastCollateMixup(**mixup_args)
        else:
            mixup_fn = Mixup(**mixup_args)

    # wrap dataset in AugMix helper
    if num_aug_splits > 1:
        dataset_train = AugMixDataset(dataset_train, num_splits=num_aug_splits)

    # create data loaders w/ augmentation pipeiine
    train_interpolation = args.train_interpolation
    if args.no_aug or not train_interpolation:
        train_interpolation = data_config["interpolation"]
    loader_train = create_loader(
        dataset_train,
        input_size=data_config["input_size"],
        batch_size=args.batch_size,
        is_training=True,
        use_prefetcher=args.prefetcher,
        no_aug=args.no_aug,
        re_prob=args.reprob,
        re_mode=args.remode,
        re_count=args.recount,
        re_split=args.resplit,
        scale=args.scale,
        ratio=args.ratio,
        hflip=args.hflip,
        vflip=args.vflip,
        color_jitter=args.color_jitter,
        auto_augment=args.aa,
        num_aug_repeats=args.aug_repeats,
        num_aug_splits=num_aug_splits,
        interpolation=train_interpolation,
        mean=data_config["mean"],
        std=data_config["std"],
        num_workers=args.workers,
        distributed=args.distributed,
        collate_fn=collate_fn,
        pin_memory=args.pin_mem,
        use_multi_epochs_loader=args.use_multi_epochs_loader,
        worker_seeding=args.worker_seeding,
    )
    loader_eval = None
    if dataset_eval is not None:
        loader_eval = create_loader(
            dataset_eval,
            input_size=data_config["input_size"],
            batch_size=args.validation_batch_size or args.batch_size,
            is_training=False,
            use_prefetcher=args.prefetcher,
            interpolation=data_config["interpolation"],
            mean=data_config["mean"],
            std=data_config["std"],
            num_workers=args.workers,
            distributed=args.distributed,
            crop_pct=data_config["crop_pct"],
            pin_memory=args.pin_mem,
        )

    # setup loss function
    if args.jsd_loss:
        assert num_aug_splits > 1  # JSD only valid with aug splits set
        train_loss_fn = JsdCrossEntropy(
            num_splits=num_aug_splits, smoothing=args.smoothing
        )
    elif mixup_active:
        # smoothing is handled with mixup target transform which outputs sparse, soft targets
        if args.bce_loss:
            train_loss_fn = BinaryCrossEntropy(target_threshold=args.bce_target_thresh)
        else:
            train_loss_fn = SoftTargetCrossEntropy()
    elif args.smoothing:
        if args.bce_loss:
            train_loss_fn = BinaryCrossEntropy(
                smoothing=args.smoothing, target_threshold=args.bce_target_thresh
            )
        else:
            train_loss_fn = LabelSmoothingCrossEntropy(smoothing=args.smoothing)
    else:
        train_loss_fn = nn.CrossEntropyLoss()
    train_loss_fn = train_loss_fn.cuda()
    validate_loss_fn = nn.CrossEntropyLoss().cuda()

    # setup checkpoint saver and eval metric tracking
    eval_metric = args.eval_metric
    best_metric = None
    best_epoch = None
    saver = None
    output_dir = None
    if args.rank == 0:
        if args.experiment:
            exp_name = args.experiment
        else:
            exp_name = "-".join(
                [
                    datetime.now().strftime("%Y%m%d-%H%M%S"),
                    safe_model_name(args.model),
                    str(data_config["input_size"][-1]),
                ]
            )
            args.experiment = exp_name
        output_dir = get_outdir(
            args.output if args.output else "./output/train", exp_name
        )
        decreasing = True if eval_metric == "loss" else False
        saver = CheckpointSaver(
            model=model,
            optimizer=optimizer,
            args=args,
            model_ema=model_ema,
            amp_scaler=loss_scaler,
            checkpoint_dir=output_dir,
            recovery_dir=output_dir,
            decreasing=decreasing,
            max_history=args.checkpoint_hist,
        )
        # with open(os.path.join(output_dir, 'args.yaml'), 'w') as f:
        #     f.write(args_text)

        if args.log_wandb:
            if has_wandb:
                wandb.init(
                    id=args.experiment,
                    project=args.project,
                    name=args.model,
                    config=args,
                    resume=bool(args.resume),
                )
            else:
                builtin_print(
                    "You've requested to log metrics to wandb but package not found. "
                    "Metrics not being logged to wandb, try `pip install wandb`"
                )

    try:
        for epoch in range(start_epoch, num_epochs):
            if args.distributed and hasattr(loader_train.sampler, "set_epoch"):
                loader_train.sampler.set_epoch(epoch)

            train_metrics = train_one_epoch(
                epoch,
                model,
                loader_train,
                optimizer,
                train_loss_fn,
                args,
                lr_scheduler=lr_scheduler,
                saver=saver,
                output_dir=output_dir,
                amp_autocast=amp_autocast,
                loss_scaler=loss_scaler,
                model_ema=model_ema,
                mixup_fn=mixup_fn,
            )

            if args.distributed and args.dist_bn in ("broadcast", "reduce"):
                if args.local_rank == 0:
                    builtin_print("Distributing BatchNorm running means and vars")
                distribute_bn(model, args.world_size, args.dist_bn == "reduce")
            if loader_eval is not None:
                eval_metrics = validate(
                    model,
                    loader_eval,
                    validate_loss_fn,
                    args,
                    amp_autocast=amp_autocast,
                )

                if model_ema is not None and not args.model_ema_force_cpu:
                    if args.distributed and args.dist_bn in ("broadcast", "reduce"):
                        distribute_bn(
                            model_ema, args.world_size, args.dist_bn == "reduce"
                        )
                    ema_eval_metrics = validate(
                        model_ema.module,
                        loader_eval,
                        validate_loss_fn,
                        args,
                        amp_autocast=amp_autocast,
                        log_suffix=" (EMA)",
                    )
                    eval_metrics = ema_eval_metrics
            else:
                eval_metrics = None

            if lr_scheduler is not None and args.sched_epochwise:
                # step LR for next epoch
                lr_scheduler.step(
                    epoch + 1,
                    None if eval_metrics is None else eval_metrics[eval_metric],
                )

            if output_dir is not None:
                update_summary(
                    epoch,
                    train_metrics,
                    eval_metrics,
                    os.path.join(output_dir, "summary.csv"),
                    write_header=best_metric is None,
                    log_wandb=args.log_wandb and has_wandb,
                )

            if saver is not None:
                # save proper checkpoint with eval metric
                save_metric = (
                    None if eval_metrics is None else eval_metrics[eval_metric]
                )
                best_metric, best_epoch = saver.save_checkpoint(
                    epoch, metric=save_metric
                )

    except KeyboardInterrupt:
        pass
    if best_metric is not None:
        builtin_print(
            "*** Best metric: {0} (epoch {1})".format(best_metric, best_epoch)
        )
        if args.log_wandb and has_wandb:
            wandb.log({"best_metric": best_metric})


def train_one_epoch(
    epoch,
    model,
    loader,
    optimizer,
    loss_fn,
    args,
    lr_scheduler=None,
    saver=None,
    output_dir=None,
    amp_autocast=suppress,
    loss_scaler=None,
    model_ema=None,
    mixup_fn=None,
):
    if args.mixup_off_epoch and epoch >= args.mixup_off_epoch:
        if args.prefetcher and loader.mixup_enabled:
            loader.mixup_enabled = False
        elif mixup_fn is not None:
            mixup_fn.mixup_enabled = False

    second_order = hasattr(optimizer, "is_second_order") and optimizer.is_second_order
    batch_time_m = AverageMeter()
    data_time_m = AverageMeter()
    losses_m = AverageMeter()

    model.train()

    end = time.time()
    last_idx = len(loader) - 1
    num_updates = epoch * len(loader)
    num_iters = len(loader)
    for batch_idx, (input, target) in enumerate(loader):
        last_batch = batch_idx == last_idx
        data_time_m.update(time.time() - end)
        if not args.prefetcher:
            input, target = input.cuda(), target.cuda()
            if mixup_fn is not None:
                input, target = mixup_fn(input, target)
        if args.channels_last:
            input = input.contiguous(memory_format=torch.channels_last)

        with amp_autocast():
            output = model(input)
            loss = loss_fn(output, target)

        if not args.distributed:
            losses_m.update(loss.item(), input.size(0))

        optimizer.zero_grad()
        if loss_scaler is not None:
            loss_scaler(
                loss,
                optimizer,
                clip_grad=args.clip_grad,
                clip_mode=args.clip_mode,
                parameters=model_parameters(
                    model, exclude_head="agc" in args.clip_mode
                ),
                create_graph=second_order,
            )
        else:
            loss.backward(create_graph=second_order)
            if args.clip_grad is not None:
                dispatch_clip_grad(
                    model_parameters(model, exclude_head="agc" in args.clip_mode),
                    value=args.clip_grad,
                    mode=args.clip_mode,
                )
            optimizer.step()

        if model_ema is not None:
            model_ema.update(model)

        if lr_scheduler is not None and not args.sched_epochwise:
            lr_scheduler.step_update(num_updates=(epoch * num_iters) + batch_idx + 1)

        torch.cuda.synchronize()
        num_updates += 1
        batch_time_m.update(time.time() - end)
        if last_batch or batch_idx % args.log_interval == 0:
            lrl = [param_group["lr"] for param_group in optimizer.param_groups]
            lr = sum(lrl) / len(lrl)

            if args.distributed:
                reduced_loss = reduce_tensor(loss.data, args.world_size)
                losses_m.update(reduced_loss.item(), input.size(0))

            if args.local_rank == 0:
                builtin_print(
                    "Train: {} [{:>4d}/{} ({:>3.0f}%)]  "
                    "Loss: {loss.val:#.4g} ({loss.avg:#.3g})  "
                    "Time: {batch_time.val:.3f}s, {rate:>7.2f}/s  "
                    "({batch_time.avg:.3f}s, {rate_avg:>7.2f}/s)  "
                    "LR: {lr:.3e}  "
                    "Data: {data_time.val:.3f} ({data_time.avg:.3f})".format(
                        epoch,
                        batch_idx,
                        len(loader),
                        100.0 * batch_idx / last_idx,
                        loss=losses_m,
                        batch_time=batch_time_m,
                        rate=input.size(0) * args.world_size / batch_time_m.val,
                        rate_avg=input.size(0) * args.world_size / batch_time_m.avg,
                        lr=lr,
                        data_time=data_time_m,
                    )
                )

                if args.save_images and output_dir:
                    torchvision.utils.save_image(
                        input,
                        os.path.join(output_dir, "train-batch-%d.jpg" % batch_idx),
                        padding=0,
                        normalize=True,
                    )

        if (
            saver is not None
            and args.recovery_interval
            and (last_batch or (batch_idx + 1) % args.recovery_interval == 0)
        ):
            saver.save_recovery(epoch, batch_idx=batch_idx)

        if lr_scheduler is not None and args.sched_epochwise:
            lr_scheduler.step_update(num_updates=num_updates, metric=losses_m.avg)

        end = time.time()
        # end for

    if hasattr(optimizer, "sync_lookahead"):
        optimizer.sync_lookahead()

    return OrderedDict([("loss", losses_m.avg)])


def validate(model, loader, loss_fn, args, amp_autocast=suppress, log_suffix=""):
    batch_time_m = AverageMeter()
    losses_m = AverageMeter()
    top1_m = AverageMeter()
    top5_m = AverageMeter()

    model.eval()

    end = time.time()
    last_idx = len(loader) - 1
    with torch.no_grad():
        for batch_idx, (input, target) in enumerate(loader):
            last_batch = batch_idx == last_idx
            if not args.prefetcher:
                input = input.cuda()
                target = target.cuda()
            if args.channels_last:
                input = input.contiguous(memory_format=torch.channels_last)

            with amp_autocast():
                output = model(input)
            if isinstance(output, (tuple, list)):
                output = output[0]

            # augmentation reduction
            reduce_factor = args.tta
            if reduce_factor > 1:
                output = output.unfold(0, reduce_factor, reduce_factor).mean(dim=2)
                target = target[0 : target.size(0) : reduce_factor]

            loss = loss_fn(output, target)
            acc1, acc5 = accuracy(output, target, topk=(1, 5))

            if args.distributed:
                reduced_loss = reduce_tensor(loss.data, args.world_size)
                acc1 = reduce_tensor(acc1, args.world_size)
                acc5 = reduce_tensor(acc5, args.world_size)
            else:
                reduced_loss = loss.data

            torch.cuda.synchronize()

            losses_m.update(reduced_loss.item(), input.size(0))
            top1_m.update(acc1.item(), output.size(0))
            top5_m.update(acc5.item(), output.size(0))

            batch_time_m.update(time.time() - end)
            end = time.time()
            if args.local_rank == 0 and (
                last_batch or batch_idx % args.log_interval == 0
            ):
                log_name = "Test" + log_suffix
                builtin_print(
                    "{0}: [{1:>4d}/{2}]  "
                    "Time: {batch_time.val:.3f} ({batch_time.avg:.3f})  "
                    "Loss: {loss.val:>7.4f} ({loss.avg:>6.4f})  "
                    "Acc@1: {top1.val:>7.4f} ({top1.avg:>7.4f})  "
                    "Acc@5: {top5.val:>7.4f} ({top5.avg:>7.4f})".format(
                        log_name,
                        batch_idx,
                        last_idx,
                        batch_time=batch_time_m,
                        loss=losses_m,
                        top1=top1_m,
                        top5=top5_m,
                    )
                )

    metrics = OrderedDict(
        [("loss", losses_m.avg), ("top1", top1_m.avg), ("top5", top5_m.avg)]
    )
    return metrics


def create_scheduler(args, optimizer, n_samples):
    iters_per_epoch = n_samples // (args.batch_size * args.world_size)
    num_epochs = args.epochs
    num_steps = num_epochs * iters_per_epoch
    warmup_steps = args.warmup_epochs * iters_per_epoch
    patience_steps = args.patience_epochs * iters_per_epoch
    decay_steps = args.decay_epochs * iters_per_epoch

    if getattr(args, "lr_noise", None) is not None:
        lr_noise = getattr(args, "lr_noise")
        if isinstance(lr_noise, (list, tuple)):
            noise_range = [n * num_epochs for n in lr_noise]
            if len(noise_range) == 1:
                noise_range = noise_range[0]
        else:
            noise_range = lr_noise * num_epochs
    else:
        noise_range = None
    noise_args = dict(
        noise_range_t=noise_range,
        noise_pct=getattr(args, "lr_noise_pct", 0.67),
        noise_std=getattr(args, "lr_noise_std", 1.0),
        noise_seed=getattr(args, "seed", 42),
    )
    cycle_args = dict(
        cycle_mul=getattr(args, "lr_cycle_mul", 1.0),
        cycle_decay=getattr(args, "lr_cycle_decay", 0.1),
        cycle_limit=getattr(args, "lr_cycle_limit", 1),
    )

    lr_scheduler = None
    if args.sched == "cosine":
        lr_scheduler = CosineLRScheduler(
            optimizer,
            t_initial=num_epochs if args.sched_epochwise else num_steps,
            lr_min=args.min_lr,
            warmup_lr_init=args.warmup_lr,
            warmup_t=args.warmup_epochs if args.sched_epochwise else warmup_steps,
            k_decay=getattr(args, "lr_k_decay", 1.0),
            t_in_epochs=args.sched_epochwise,
            **cycle_args,
            **noise_args,
        )
        cycle_length = (
            lr_scheduler.get_cycle_length()
            if args.sched_epochwise
            else lr_scheduler.get_cycle_length() // iters_per_epoch
        )
        num_epochs = cycle_length + args.cooldown_epochs
    elif args.sched == "tanh":
        lr_scheduler = TanhLRScheduler(
            optimizer,
            t_initial=num_epochs if args.sched_epochwise else num_steps,
            lr_min=args.min_lr,
            warmup_lr_init=args.warmup_lr,
            warmup_t=args.warmup_epochs if args.sched_epochwise else warmup_steps,
            t_in_epochs=args.sched_epochwise,
            **cycle_args,
            **noise_args,
        )
        cycle_length = (
            lr_scheduler.get_cycle_length()
            if args.sched_epochwise
            else lr_scheduler.get_cycle_length() // iters_per_epoch
        )
        num_epochs = cycle_length + args.cooldown_epochs
    elif args.sched == "step":
        lr_scheduler = StepLRScheduler(
            optimizer,
            decay_t=args.decay_epochs if args.sched_epochwise else decay_steps,
            decay_rate=args.decay_rate,
            warmup_lr_init=args.warmup_lr,
            warmup_t=args.warmup_epochs if args.sched_epochwise else warmup_steps,
            t_in_epochs=args.sched_epochwise,
            **noise_args,
        )
    elif args.sched == "multistep":
        lr_scheduler = MultiStepLRScheduler(
            optimizer,
            decay_t=args.decay_epochs if args.sched_epochwise else decay_steps,
            decay_rate=args.decay_rate,
            warmup_lr_init=args.warmup_lr,
            warmup_t=args.warmup_epochs if args.sched_epochwise else warmup_steps,
            t_in_epochs=args.sched_epochwise,
            **noise_args,
        )
    elif args.sched == "plateau":
        mode = "min" if "loss" in getattr(args, "eval_metric", "") else "max"
        lr_scheduler = PlateauLRScheduler(
            optimizer,
            decay_rate=args.decay_rate,
            patience_t=args.patience_epochs if args.sched_epochwise else patience_steps,
            lr_min=args.min_lr,
            mode=mode,
            warmup_lr_init=args.warmup_lr,
            warmup_t=args.warmup_epochs if args.sched_epochwise else warmup_steps,
            cooldown_t=0,
            **noise_args,
        )
    elif args.sched == "poly":
        lr_scheduler = PolyLRScheduler(
            optimizer,
            power=args.decay_rate,  # overloading 'decay_rate' as polynomial power
            t_initial=num_epochs if args.sched_epochwise else num_steps,
            lr_min=args.min_lr,
            warmup_lr_init=args.warmup_lr,
            warmup_t=args.warmup_epochs if args.sched_epochwise else warmup_steps,
            k_decay=getattr(args, "lr_k_decay", 1.0),
            t_in_epochs=args.sched_epochwise,
            **cycle_args,
            **noise_args,
        )
        cycle_length = (
            lr_scheduler.get_cycle_length()
            if args.sched_epochwise
            else lr_scheduler.get_cycle_length() // iters_per_epoch
        )
        num_epochs = cycle_length + args.cooldown_epochs

    return lr_scheduler, num_epochs


def update_summary(
    epoch, train_metrics, eval_metrics, filename, write_header=False, log_wandb=False
):
    rowd = OrderedDict(epoch=epoch)
    rowd.update([("train_" + k, v) for k, v in train_metrics.items()])
    if eval_metrics is not None:
        rowd.update([("eval_" + k, v) for k, v in eval_metrics.items()])
    if log_wandb:
        wandb.log(rowd)
    with open(filename, mode="a") as cf:
        dw = csv.DictWriter(cf, fieldnames=rowd.keys())
        if write_header:  # first iteration (epoch == 1 can't be used)
            dw.writeheader()
        dw.writerow(rowd)


if __name__ == "__main__":
    args, _ = _parse_args(read_config=True)
    main(args)<|MERGE_RESOLUTION|>--- conflicted
+++ resolved
@@ -33,27 +33,9 @@
 import torchvision.utils
 from torch.nn.parallel import DistributedDataParallel as NativeDDP
 
-<<<<<<< HEAD
 from timm.data import create_dataset, create_loader, resolve_data_config, Mixup, FastCollateMixup, AugMixDataset
 from timm.models import create_model, safe_model_name, resume_checkpoint, load_checkpoint,\
     model_parameters
-=======
-from timm.data import (
-    create_dataset,
-    create_loader,
-    resolve_data_config,
-    Mixup,
-    FastCollateMixup,
-    AugMixDataset,
-)
-from timm.models import (
-    create_model,
-    safe_model_name,
-    resume_checkpoint,
-    load_checkpoint,
-    model_parameters,
-)
->>>>>>> d433f39b
 from timm.layers import convert_splitbn_model
 from timm.utils import *
 from timm.loss import *
