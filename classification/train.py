--- conflicted
+++ resolved
@@ -45,11 +45,8 @@
 from nat import *
 from wintome_nat import *
 from wintome_dinats import *
-<<<<<<< HEAD
 from smooth_wintome_dinats import *
-=======
 from wintome_dinats_no_rpb import *
->>>>>>> 0231846f
 from dinat import *
 from nats import *
 from dinats import *
